# Copyright 2022 MosaicML LLM Foundry authors
# SPDX-License-Identifier: Apache-2.0

"""Implements a Hugging Causal LM wrapped inside a :class:`.ComposerModel`."""

import logging
import os
from typing import Mapping

# required for loading a python model into composer
<<<<<<< HEAD
from composer.metrics.nlp import (InContextLearningLMAccuracy,
=======
import transformers
from composer.metrics.nlp import (InContextLearningCodeEvalAccuracy,
                                  InContextLearningLMAccuracy,
>>>>>>> f65b07e8
                                  InContextLearningLMExpectedCalibrationError,
                                  InContextLearningMCExpectedCalibrationError,
                                  InContextLearningMultipleChoiceAccuracy,
                                  InContextLearningQAAccuracy,
                                  LanguageCrossEntropy, LanguagePerplexity)
from composer.utils import dist
from omegaconf import DictConfig
<<<<<<< HEAD
from transformers import (AutoConfig, AutoModel, AutoModelForCausalLM,
=======
from torch import nn
from transformers import (AutoConfig, AutoModelForCausalLM,
>>>>>>> f65b07e8
                          PreTrainedTokenizerBase)

from llmfoundry.models.hf.hf_fsdp import hf_get_init_device
from llmfoundry.models.hf.model_wrapper import HuggingFaceModelWithZLoss
from llmfoundry.models.layers.llama_attention_monkeypatch import \
    get_llama_attention_patch_fn
from llmfoundry.models.utils import init_empty_weights

try:
<<<<<<< HEAD
    from peft import LoraConfig, PeftModel, get_peft_model
    _peft_installed = True
    _model_type = PeftModel

except ImportError:
    # raising warnings below only if users try to use PEFT
    _peft_installed = False
    _model_type = None
=======
    from peft.peft_model import PeftModel
    model_types = PeftModel, transformers.PreTrainedModel

except ImportError:
    model_types = transformers.PreTrainedModel
>>>>>>> f65b07e8

__all__ = ['ComposerHFCausalLM']

log = logging.getLogger(__name__)


def print_trainable_parameters(model: AutoModel) -> None:
    # Prints the number of trainable parameters in the model.
    if _model_type is None:
        raise ImportError(
            "PEFT not installed. Run pip install -e \".[gpu,peft]\"")
    trainable_params = 0
    all_param = 0
    for _, param in model.named_parameters():
        all_param += param.numel()
        if param.requires_grad:
            trainable_params += param.numel()
    print(
        f'trainable params: {trainable_params} || all params: {all_param} || trainable%: {100 * trainable_params / all_param}'
    )


class ComposerHFCausalLM(HuggingFaceModelWithZLoss):
    """Configures a :class:`.HuggingFaceModel` around a Causal LM.

    Args:
        om_model_config (DictConfig): an omegaconf dictionary used to configure the model.
        the following keys are required:
            cfg.pretrained_model_name_or_path (str): The name of or local path to
                the HF Causal LM (e.g., `gpt2` to instantiate a GPT2LMHeadModel).
            cfg.config_overrides (dict, optional): An optional dictionary of keyword
                arguments that override the default configuration associated with
                cfg.pretrained_model_name_or_path.
            cfg.pretrained (bool): Whether to instantiate the model with pre-trained
                weights coming from cfg.pretrained_model_name_or_path. If ``True``,
                cfg.config_overrides must be compatible with the pre-trained weights.
            cfg.init_device ('cpu' | 'meta'): Which device, 'cpu' or 'meta', to
                initialize the model on. Currently, `meta` is only supported when
                cfg.pretrained is ``False``. Default: ``'cpu'``.
        tokenizer (PreTrainedTokenizer): The tokenizer that the model will use.
    """

<<<<<<< HEAD
    def __init__(self, om_model_config: DictConfig,
                 tokenizer: PreTrainedTokenizerBase):

=======
    def __init__(self, om_model_config: Union[DictConfig,
                                              transformers.PreTrainedModel,
                                              nn.Module],
                 tokenizer: PreTrainedTokenizerBase):
>>>>>>> f65b07e8
        # set up training and eval metrics
        train_metrics = [LanguageCrossEntropy(), LanguagePerplexity()]
        eval_metrics = [
            LanguageCrossEntropy(),
            LanguagePerplexity(),
            InContextLearningLMAccuracy(),
            InContextLearningMultipleChoiceAccuracy(),
            InContextLearningQAAccuracy(),
            InContextLearningCodeEvalAccuracy(),
            InContextLearningLMExpectedCalibrationError(),
            InContextLearningMCExpectedCalibrationError()
        ]

<<<<<<< HEAD
        # load the model config
        trust_remote_code = om_model_config.get('trust_remote_code', True)
        use_auth_token = om_model_config.get('use_auth_token', False)
        config = AutoConfig.from_pretrained(
            om_model_config.pretrained_model_name_or_path,
            trust_remote_code=trust_remote_code,
            use_auth_token=use_auth_token,
        )

        # set config overrides
        for k, v in om_model_config.get('config_overrides', {}).items():
            if not hasattr(config, k):
                raise ValueError(
                    f'config does not have attribute "{k}" to override ({k}: {v}).'
                )

            attr = getattr(config, k)
            if isinstance(attr, Mapping):
                extra_keys = [_k for _k in v.keys() if _k not in attr.keys()]
                if extra_keys:
=======
        # if we are passed a DictConfig, we need to instantiate the model
        if isinstance(om_model_config, DictConfig):
            if not om_model_config.get('trust_remote_code',
                                       True) and om_model_config.get(
                                           'pretrained_model_name_or_path',
                                           None).startswith('mosaicml/mpt'):
                raise ValueError(
                    'trust_remote_code must be set to True for MPT models. Without this, the MPT model code will come from the transformers library, '
                    +
                    'which is not significantly slower and not compatible with the LLM foundry training code, rather than the code release by MosaicML.'
                )

            if not om_model_config.get('use_train_metrics', True):
                train_metrics = []

            # load the model config
            trust_remote_code = om_model_config.get('trust_remote_code', True)
            use_auth_token = om_model_config.get('use_auth_token', False)
            config = AutoConfig.from_pretrained(
                om_model_config.pretrained_model_name_or_path,
                trust_remote_code=trust_remote_code,
                use_auth_token=use_auth_token,
            )

            # set config overrides
            for k, v in om_model_config.get('config_overrides', {}).items():
                if not hasattr(config, k):
                    raise ValueError(
                        f'config does not have attribute "{k}" to override ({k}: {v}).'
                    )

                attr = getattr(config, k)
                # attempt to disallow typos in nested configs
                if isinstance(attr, Mapping):
                    extra_keys = [
                        _k for _k in v.keys() if _k not in attr.keys()
                    ]
                    if extra_keys:
                        raise ValueError(
                            f'Config dict override got unknown keys. ' +
                            f'Extra keys: {extra_keys}. ' +
                            f'Expected (a subset of) keys: {list(attr.keys())}.'
                        )
                    getattr(config, k).update(v)
                # necessary case to allow for rope_scaling to be overriden in llama config
                elif attr is None and isinstance(v, Mapping):
                    setattr(config, k, {})
                    getattr(config, k).update(v)
                else:
                    setattr(config, k, v)

            load_in_8bit = om_model_config.get('load_in_8bit', False)

            # below we set up the device to initialize the model on
            init_device = om_model_config.get('init_device', 'cpu')

            # Get the device we want to initialize, and use the
            # reolved version to initialize the HF model
            resolved_init_device = hf_get_init_device(init_device)

            # We need to have all non-zero local ranks be not-pretrained
            # Rank 0 will still be pretrained, and distribute the weights appropriately
            if dist.get_local_rank() != 0 and init_device == 'mixed':
                om_model_config.pretrained = False

            # initialize the model on the correct device
            if resolved_init_device == 'cpu':
                if om_model_config.pretrained:
                    model = AutoModelForCausalLM.from_pretrained(
                        om_model_config.pretrained_model_name_or_path,
                        trust_remote_code=trust_remote_code,
                        use_auth_token=use_auth_token,
                        load_in_8bit=load_in_8bit,
                        config=config)
                else:
                    model = AutoModelForCausalLM.from_config(
                        config,
                        trust_remote_code=trust_remote_code,
                    )
            elif resolved_init_device == 'meta':
                if om_model_config.pretrained:
>>>>>>> f65b07e8
                    raise ValueError(
                        f'Config dict override got unknown keys. ' +
                        f'Extra keys: {extra_keys}. ' +
                        f'Expected (a subset of) keys: {list(attr.keys())}.')
                getattr(config, k).update(v)
            else:
                setattr(config, k, v)

        # below we set up the device to initialize the model on
        init_device = om_model_config.get('init_device', 'cpu')

        # Get the device we want to initialize, and use the
        # reolved version to initialize the HF model
        resolved_init_device = hf_get_init_device(init_device)

        # We need to have all non-zero local ranks be not-pretrained
        # Rank 0 will still be pretrained, and distribute the weights appropriately
        if dist.get_local_rank() != 0 and init_device == 'mixed':
            om_model_config.pretrained = False

        # initialize the model on the correct device
        if resolved_init_device == 'cpu':
            if om_model_config.pretrained:
                model = AutoModelForCausalLM.from_pretrained(
                    om_model_config.pretrained_model_name_or_path,
                    trust_remote_code=trust_remote_code,
                    use_auth_token=use_auth_token,
                    config=config)
            else:
                model = AutoModelForCausalLM.from_config(
                    config,
                    trust_remote_code=trust_remote_code,
                )
        elif resolved_init_device == 'meta':
            if om_model_config.pretrained:
                raise ValueError(
                    'Setting cfg.pretrained=True is not supported when init_device="meta".'
                )
            with init_empty_weights(include_buffers=False):
                model = AutoModelForCausalLM.from_config(
                    config,
                    trust_remote_code=trust_remote_code,
                )
<<<<<<< HEAD
=======

            signal_file_path = f'.node_{dist.get_node_rank()}_local_rank0_completed'
            if dist.get_local_rank() == 0:
                with open(signal_file_path, 'wb') as f:
                    f.write(b'local_rank0_completed_download')

            # Avoid the collective call until the local rank zero has finished trying to download the checkpoint
            # so that we don't timeout for large downloads. This syncs all processes on the node
            with dist.local_rank_zero_download_and_wait(signal_file_path):
                # Then, wait to ensure every node has finished downloading the checkpoint
                dist.barrier()

            if dist.get_local_rank() == 0:
                os.remove(signal_file_path)

            z_loss = om_model_config.get('z_loss', 0.0)

            attention_patch_type = om_model_config.get('attention_patch_type',
                                                       None)
            if attention_patch_type is not None:
                if model.config.model_type != 'llama':
                    raise ValueError(
                        f'attention_patch_type is only supported for llama models, but got {model.config.model_type}'
                    )

                log.debug(
                    f'Patching llama attention with {attention_patch_type} attention'
                )
                from transformers.models.llama.modeling_llama import \
                    LlamaAttention
                LlamaAttention.forward = get_llama_attention_patch_fn(
                    attention_patch_type)
                model.config.use_cache = False

        # elif the model is either a PeftModel or a PreTrainedModel
        elif isinstance(om_model_config, model_types):
            model = om_model_config
            init_device = 'cpu'
            z_loss = 0.0

        # else, unsupported type
>>>>>>> f65b07e8
        else:
            raise ValueError(
                f'init_device="{init_device}" must be either "cpu" or "meta".')

        signal_file_path = '.local_rank0_completed_autoresume'
        if dist.get_local_rank() == 0:
            with open(signal_file_path, 'wb') as f:
                f.write(b'local_rank0_completed_download')

        # Avoid the collective call until the local rank zero has finished trying to download the checkpoint
        # so that we don't timeout for large downloads. This syncs all processes on the node
        with dist.local_rank_zero_download_and_wait(signal_file_path):
            # Then, wait to ensure every node has finished downloading the checkpoint
            dist.barrier()

        if dist.get_local_rank() == 0:
            os.remove(signal_file_path)

        z_loss = om_model_config.get('z_loss', 0.0)

        # if om_model_config includes lora and peft is installed, add lora modules
        lora_cfg = om_model_config.get('lora', None)
        if lora_cfg is not None:
            if _peft_installed == True:
                print('Building Lora config...')
                lora_cfg = LoraConfig(**lora_cfg.args)
                print('Lora config built.')
                print('Adding Lora modules...')
                model = get_peft_model(model, lora_cfg)
                print('Lora modules added.')
                print_trainable_parameters(model)
            else:
                raise ImportError(
                    "cfg.model.lora is given but PEFT not installed. Run pip install -e \".[gpu,peft]\""
                )

        composer_model = super().__init__(model=model,
                                          shift_labels=True,
                                          tokenizer=tokenizer,
                                          metrics=train_metrics,
                                          eval_metrics=eval_metrics,
                                          z_loss=z_loss,
                                          init_device=init_device)

        return composer_model<|MERGE_RESOLUTION|>--- conflicted
+++ resolved
@@ -5,29 +5,21 @@
 
 import logging
 import os
-from typing import Mapping
+from typing import Mapping, Union
 
 # required for loading a python model into composer
-<<<<<<< HEAD
-from composer.metrics.nlp import (InContextLearningLMAccuracy,
-=======
 import transformers
 from composer.metrics.nlp import (InContextLearningCodeEvalAccuracy,
                                   InContextLearningLMAccuracy,
->>>>>>> f65b07e8
                                   InContextLearningLMExpectedCalibrationError,
                                   InContextLearningMCExpectedCalibrationError,
                                   InContextLearningMultipleChoiceAccuracy,
                                   InContextLearningQAAccuracy,
                                   LanguageCrossEntropy, LanguagePerplexity)
 from composer.utils import dist
-from omegaconf import DictConfig
-<<<<<<< HEAD
-from transformers import (AutoConfig, AutoModel, AutoModelForCausalLM,
-=======
+from omegaconf import DictConfig, ListConfig
 from torch import nn
 from transformers import (AutoConfig, AutoModelForCausalLM,
->>>>>>> f65b07e8
                           PreTrainedTokenizerBase)
 
 from llmfoundry.models.hf.hf_fsdp import hf_get_init_device
@@ -37,33 +29,20 @@
 from llmfoundry.models.utils import init_empty_weights
 
 try:
-<<<<<<< HEAD
-    from peft import LoraConfig, PeftModel, get_peft_model
-    _peft_installed = True
-    _model_type = PeftModel
-
-except ImportError:
-    # raising warnings below only if users try to use PEFT
-    _peft_installed = False
-    _model_type = None
-=======
-    from peft.peft_model import PeftModel
+    from peft.peft_model import PeftModel, LoraConfig, get_peft_model
     model_types = PeftModel, transformers.PreTrainedModel
 
 except ImportError:
     model_types = transformers.PreTrainedModel
->>>>>>> f65b07e8
 
 __all__ = ['ComposerHFCausalLM']
 
 log = logging.getLogger(__name__)
 
-
-def print_trainable_parameters(model: AutoModel) -> None:
+def print_trainable_parameters(model: nn.Module) -> None:
     # Prints the number of trainable parameters in the model.
-    if _model_type is None:
-        raise ImportError(
-            "PEFT not installed. Run pip install -e \".[gpu,peft]\"")
+    if PeftModel not in model_types:
+        raise ImportError('PEFT not installed. Run pip install -e ".[gpu,peft]"')
     trainable_params = 0
     all_param = 0
     for _, param in model.named_parameters():
@@ -71,16 +50,52 @@
         if param.requires_grad:
             trainable_params += param.numel()
     print(
-        f'trainable params: {trainable_params} || all params: {all_param} || trainable%: {100 * trainable_params / all_param}'
+        f"trainable params: {trainable_params:,d} || all params: {all_param:,d} || trainable%: {100 * trainable_params / all_param:.3g}"
     )
+
+def validate_lora_config(cfg: DictConfig):
+    # Validate lora config within the same function
+    lora_config = cfg.model.get('lora', None)
+    if lora_config is not None and isinstance(lora_config, (dict, DictConfig)):
+        args = lora_config.get('args', None)
+        if args is not None and isinstance(args, (dict, DictConfig)):
+            r = args.get('r', None)
+            if r is None or not isinstance(r, int):
+                raise ValueError('lora r must be an integer')
+
+            lora_alpha = args.get('lora_alpha', None)
+            if lora_alpha is None or not isinstance(lora_alpha, (float, int)):
+                raise ValueError('lora_alpha must be a float/int')
+
+            target_modules = args.get('target_modules', None)
+            if target_modules is None or not isinstance(target_modules,
+                                                        (list, ListConfig)):
+                raise ValueError('target_modules must be a list')
+            elif len(target_modules) == 0:
+                raise ValueError('target_modules is an empty list')
+            else:
+                for module in target_modules:
+                    if not isinstance(module, str):
+                        raise ValueError(
+                            'target_modules must be a list of strings')
+            lora_dropout = args.get('lora_dropout', None)
+            if lora_dropout is None or not isinstance(lora_dropout, float):
+                raise ValueError('lora_dropout must be a float')
+
+            task_type = args.get('task_type', None)
+            if task_type is None or not isinstance(task_type, str):
+                raise ValueError('task_type must be a string')
+            print('=' * 20 + 'LoRa is enabled!' + '=' * 20)
+
+
 
 
 class ComposerHFCausalLM(HuggingFaceModelWithZLoss):
     """Configures a :class:`.HuggingFaceModel` around a Causal LM.
 
     Args:
-        om_model_config (DictConfig): an omegaconf dictionary used to configure the model.
-        the following keys are required:
+        om_model_config (DictConfig | PeftModel | transformers.PreTrainedModel): either an omegaconf dictionary used to configure the model, or an instantiated model object from the peft or transformers library.
+        if DictConfig, the following keys are required:
             cfg.pretrained_model_name_or_path (str): The name of or local path to
                 the HF Causal LM (e.g., `gpt2` to instantiate a GPT2LMHeadModel).
             cfg.config_overrides (dict, optional): An optional dictionary of keyword
@@ -95,16 +110,10 @@
         tokenizer (PreTrainedTokenizer): The tokenizer that the model will use.
     """
 
-<<<<<<< HEAD
-    def __init__(self, om_model_config: DictConfig,
-                 tokenizer: PreTrainedTokenizerBase):
-
-=======
     def __init__(self, om_model_config: Union[DictConfig,
                                               transformers.PreTrainedModel,
                                               nn.Module],
                  tokenizer: PreTrainedTokenizerBase):
->>>>>>> f65b07e8
         # set up training and eval metrics
         train_metrics = [LanguageCrossEntropy(), LanguagePerplexity()]
         eval_metrics = [
@@ -118,28 +127,6 @@
             InContextLearningMCExpectedCalibrationError()
         ]
 
-<<<<<<< HEAD
-        # load the model config
-        trust_remote_code = om_model_config.get('trust_remote_code', True)
-        use_auth_token = om_model_config.get('use_auth_token', False)
-        config = AutoConfig.from_pretrained(
-            om_model_config.pretrained_model_name_or_path,
-            trust_remote_code=trust_remote_code,
-            use_auth_token=use_auth_token,
-        )
-
-        # set config overrides
-        for k, v in om_model_config.get('config_overrides', {}).items():
-            if not hasattr(config, k):
-                raise ValueError(
-                    f'config does not have attribute "{k}" to override ({k}: {v}).'
-                )
-
-            attr = getattr(config, k)
-            if isinstance(attr, Mapping):
-                extra_keys = [_k for _k in v.keys() if _k not in attr.keys()]
-                if extra_keys:
-=======
         # if we are passed a DictConfig, we need to instantiate the model
         if isinstance(om_model_config, DictConfig):
             if not om_model_config.get('trust_remote_code',
@@ -221,52 +208,18 @@
                     )
             elif resolved_init_device == 'meta':
                 if om_model_config.pretrained:
->>>>>>> f65b07e8
                     raise ValueError(
-                        f'Config dict override got unknown keys. ' +
-                        f'Extra keys: {extra_keys}. ' +
-                        f'Expected (a subset of) keys: {list(attr.keys())}.')
-                getattr(config, k).update(v)
+                        'Setting cfg.pretrained=True is not supported when init_device="meta".'
+                    )
+                with init_empty_weights(include_buffers=False):
+                    model = AutoModelForCausalLM.from_config(
+                        config,
+                        trust_remote_code=trust_remote_code,
+                    )
             else:
-                setattr(config, k, v)
-
-        # below we set up the device to initialize the model on
-        init_device = om_model_config.get('init_device', 'cpu')
-
-        # Get the device we want to initialize, and use the
-        # reolved version to initialize the HF model
-        resolved_init_device = hf_get_init_device(init_device)
-
-        # We need to have all non-zero local ranks be not-pretrained
-        # Rank 0 will still be pretrained, and distribute the weights appropriately
-        if dist.get_local_rank() != 0 and init_device == 'mixed':
-            om_model_config.pretrained = False
-
-        # initialize the model on the correct device
-        if resolved_init_device == 'cpu':
-            if om_model_config.pretrained:
-                model = AutoModelForCausalLM.from_pretrained(
-                    om_model_config.pretrained_model_name_or_path,
-                    trust_remote_code=trust_remote_code,
-                    use_auth_token=use_auth_token,
-                    config=config)
-            else:
-                model = AutoModelForCausalLM.from_config(
-                    config,
-                    trust_remote_code=trust_remote_code,
-                )
-        elif resolved_init_device == 'meta':
-            if om_model_config.pretrained:
                 raise ValueError(
-                    'Setting cfg.pretrained=True is not supported when init_device="meta".'
-                )
-            with init_empty_weights(include_buffers=False):
-                model = AutoModelForCausalLM.from_config(
-                    config,
-                    trust_remote_code=trust_remote_code,
-                )
-<<<<<<< HEAD
-=======
+                    f'init_device="{init_device}" must be either "cpu" or "meta".'
+                )
 
             signal_file_path = f'.node_{dist.get_node_rank()}_local_rank0_completed'
             if dist.get_local_rank() == 0:
@@ -283,6 +236,24 @@
                 os.remove(signal_file_path)
 
             z_loss = om_model_config.get('z_loss', 0.0)
+
+        # if om_model_config includes lora and peft is installed, add lora modules
+        lora_cfg = om_model_config.get("lora", None)
+        if lora_cfg is not None:
+            if PeftModel not in model_types:
+                raise ImportError(
+                    'cfg.model.lora is given but PEFT not installed. Run pip install -e ".[gpu,peft]"'
+                )
+
+            validate_lora_config(lora_cfg)
+
+            print("Building Lora config...")
+            lora_cfg = LoraConfig(**lora_cfg.args)
+            print("Lora config built.")
+            print("Adding Lora modules...")
+            model = get_peft_model(model, lora_cfg)
+            print("Lora modules added.")
+            print_trainable_parameters(model)
 
             attention_patch_type = om_model_config.get('attention_patch_type',
                                                        None)
@@ -308,42 +279,10 @@
             z_loss = 0.0
 
         # else, unsupported type
->>>>>>> f65b07e8
         else:
             raise ValueError(
-                f'init_device="{init_device}" must be either "cpu" or "meta".')
-
-        signal_file_path = '.local_rank0_completed_autoresume'
-        if dist.get_local_rank() == 0:
-            with open(signal_file_path, 'wb') as f:
-                f.write(b'local_rank0_completed_download')
-
-        # Avoid the collective call until the local rank zero has finished trying to download the checkpoint
-        # so that we don't timeout for large downloads. This syncs all processes on the node
-        with dist.local_rank_zero_download_and_wait(signal_file_path):
-            # Then, wait to ensure every node has finished downloading the checkpoint
-            dist.barrier()
-
-        if dist.get_local_rank() == 0:
-            os.remove(signal_file_path)
-
-        z_loss = om_model_config.get('z_loss', 0.0)
-
-        # if om_model_config includes lora and peft is installed, add lora modules
-        lora_cfg = om_model_config.get('lora', None)
-        if lora_cfg is not None:
-            if _peft_installed == True:
-                print('Building Lora config...')
-                lora_cfg = LoraConfig(**lora_cfg.args)
-                print('Lora config built.')
-                print('Adding Lora modules...')
-                model = get_peft_model(model, lora_cfg)
-                print('Lora modules added.')
-                print_trainable_parameters(model)
-            else:
-                raise ImportError(
-                    "cfg.model.lora is given but PEFT not installed. Run pip install -e \".[gpu,peft]\""
-                )
+                f'om_model_config must be either a DictConfig, PeftModel, or PreTrainedModel, but got {type(om_model_config)}'
+            )
 
         composer_model = super().__init__(model=model,
                                           shift_labels=True,
