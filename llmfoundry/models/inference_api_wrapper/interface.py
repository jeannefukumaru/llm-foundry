--- conflicted
+++ resolved
@@ -5,23 +5,15 @@
 
 import torch
 from composer.core.types import Batch
-<<<<<<< HEAD
 from composer.metrics.nlp import LanguageCrossEntropy, LanguagePerplexity
-=======
 from composer.metrics import InContextLearningMetric
->>>>>>> 7a8a1564
 from composer.models import ComposerModel
 from omegaconf import DictConfig
 from torchmetrics import Metric
 from transformers import AutoTokenizer
 
-<<<<<<< HEAD
-from llmfoundry.eval.metrics import (
-    InContextLearningGenerationExactMatchAccuracy, InContextLearningLMAccuracy,
-    InContextLearningMetric, InContextLearningMultipleChoiceAccuracy)
-=======
+
 from llmfoundry.metrics import DEFAULT_CAUSAL_LM_EVAL_METRICS
->>>>>>> 7a8a1564
 
 
 class InferenceAPIEvalWrapper(ComposerModel):
@@ -32,16 +24,8 @@
         self.tokenizer = tokenizer
         self.labels = None
         eval_metrics = [
-<<<<<<< HEAD
-            LanguageCrossEntropy(),
-            LanguagePerplexity(),
-            InContextLearningLMAccuracy(),
-            InContextLearningMultipleChoiceAccuracy(),
-            InContextLearningGenerationExactMatchAccuracy()
-=======
             build_metric(metric, {})
             for metric in DEFAULT_CAUSAL_LM_EVAL_METRICS
->>>>>>> 7a8a1564
         ]
         self.eval_metrics = {
             metric.__class__.__name__: metric for metric in eval_metrics
