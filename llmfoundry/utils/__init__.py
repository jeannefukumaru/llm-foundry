# Copyright 2022 MosaicML LLM Foundry authors
# SPDX-License-Identifier: Apache-2.0

from llmfoundry.utils.builders import (build_algorithm, build_callback,
                                       build_evaluators,
                                       build_icl_data_and_gauntlet,
                                       build_icl_evaluators, build_logger,
                                       build_optimizer, build_scheduler,
                                       build_tokenizer)
from llmfoundry.utils.checkpoint_conversion_helpers import (
    convert_and_save_ft_weights, get_hf_tokenizer_from_composer_state_dict,
    load_tokenizer)
from llmfoundry.utils.config_utils import (calculate_batch_size_info,
                                           log_config, pop_config,
                                           process_init_device,
                                           update_batch_size_info)
from llmfoundry.utils.data_prep_utils import (DownloadingIterable,
                                              merge_shard_groups, with_id)
from llmfoundry.utils.huggingface_hub_utils import \
    edit_files_for_hf_compatibility
from llmfoundry.utils.logging_utils import SpecificWarningFilter
from llmfoundry.utils.model_download_utils import (
<<<<<<< HEAD
    download_from_hf_hub, download_from_http_fileserver)
from llmfoundry.utils.mosaicmllogger_utils import (find_mosaicml_logger,
                                                   log_eval_analytics,
                                                   log_train_analytics)

# yapf: enable

__all__ = [
    'build_callback', 'build_logger', 'build_algorithm', 'build_optimizer',
    'build_scheduler', 'build_icl_evaluators', 'build_tokenizer',
    'calculate_batch_size_info', 'convert_and_save_ft_weights',
    'download_from_http_fileserver', 'download_from_hf_hub',
    'get_hf_tokenizer_from_composer_state_dict', 'update_batch_size_info',
    'log_config', 'pop_config', 'find_mosaicml_logger', 'log_eval_analytics',
    'log_train_analytics'
=======
    download_from_hf_hub, download_from_http_fileserver, download_from_oras)
from llmfoundry.utils.prompt_files import load_prompts, load_prompts_from_file
from llmfoundry.utils.registry_utils import (TypedRegistry,
                                             construct_from_registry,
                                             create_registry)
from llmfoundry.utils.warnings import VersionedDeprecationWarning

__all__ = [
    'build_algorithm',
    'build_callback',
    'build_evaluators',
    'build_icl_data_and_gauntlet',
    'build_icl_evaluators',
    'build_logger',
    'build_optimizer',
    'build_scheduler',
    'build_tokenizer',
    'convert_and_save_ft_weights',
    'get_hf_tokenizer_from_composer_state_dict',
    'load_tokenizer',
    'calculate_batch_size_info',
    'log_config',
    'pop_config',
    'update_batch_size_info',
    'process_init_device',
    'DownloadingIterable',
    'merge_shard_groups',
    'with_id',
    'edit_files_for_hf_compatibility',
    'SpecificWarningFilter',
    'download_from_http_fileserver',
    'download_from_hf_hub',
    'download_from_oras',
    'load_prompts',
    'load_prompts_from_file',
    'VersionedDeprecationWarning',
    'create_registry',
    'construct_from_registry',
    'TypedRegistry',
>>>>>>> 3348b596
]<|MERGE_RESOLUTION|>--- conflicted
+++ resolved
@@ -20,28 +20,14 @@
     edit_files_for_hf_compatibility
 from llmfoundry.utils.logging_utils import SpecificWarningFilter
 from llmfoundry.utils.model_download_utils import (
-<<<<<<< HEAD
-    download_from_hf_hub, download_from_http_fileserver)
-from llmfoundry.utils.mosaicmllogger_utils import (find_mosaicml_logger,
-                                                   log_eval_analytics,
-                                                   log_train_analytics)
-
-# yapf: enable
-
-__all__ = [
-    'build_callback', 'build_logger', 'build_algorithm', 'build_optimizer',
-    'build_scheduler', 'build_icl_evaluators', 'build_tokenizer',
-    'calculate_batch_size_info', 'convert_and_save_ft_weights',
-    'download_from_http_fileserver', 'download_from_hf_hub',
-    'get_hf_tokenizer_from_composer_state_dict', 'update_batch_size_info',
-    'log_config', 'pop_config', 'find_mosaicml_logger', 'log_eval_analytics',
-    'log_train_analytics'
-=======
     download_from_hf_hub, download_from_http_fileserver, download_from_oras)
 from llmfoundry.utils.prompt_files import load_prompts, load_prompts_from_file
 from llmfoundry.utils.registry_utils import (TypedRegistry,
                                              construct_from_registry,
                                              create_registry)
+from llmfoundry.utils.mosaicmllogger_utils import (find_mosaicml_logger,
+                                                   log_eval_analytics,
+                                                   log_train_analytics)
 from llmfoundry.utils.warnings import VersionedDeprecationWarning
 
 __all__ = [
@@ -76,5 +62,7 @@
     'create_registry',
     'construct_from_registry',
     'TypedRegistry',
->>>>>>> 3348b596
+    'find_mosaicml_logger',
+    'log_eval_analytics',
+    'log_train_analytics',
 ]