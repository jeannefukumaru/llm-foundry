--- conflicted
+++ resolved
@@ -1,11 +1,7 @@
 integrations:
 - integration_type: git_repo
   git_repo: mosaicml/llm-foundry
-<<<<<<< HEAD
   git_branch: output_eval_logging
-=======
-  git_branch: v0.4.0
->>>>>>> f56f1228
   # git_commit: # OR use your commit hash
   pip_install: -e ".[gpu]"
   ssh_clone: false # Should be true if using a private repo
@@ -17,10 +13,10 @@
   composer eval/eval.py /mnt/config/parameters.yaml
 
 # Mosaic Cloud will use run_name (with a unique suffix) to populate the env var $RUN_NAME
-run_name: output-logger-test
-gpu_num: 8
-gpu_type: a100_80gb
-cluster: r1z1 # replace with your cluster here!
+run_name: gsm8k-debug
+gpu_num: 32
+gpu_type: a100_40gb
+cluster: r7z2 # replace with your cluster here!
 
 image: mosaicml/llm-foundry:2.1.0_cu121_flash2-latest
 
@@ -34,16 +30,16 @@
 
   models:
   -
-    model_name: mosaicml/mpt-7b-instruct
+    model_name: mosaicml/mpt-30b
     # Tokenizer
     tokenizer:
-      name:  mosaicml/mpt-7b-instruct
+      name:  mosaicml/mpt-30b
       kwargs:
         model_max_length: ${max_seq_len}
 
     model:
       name: hf_causal_lm
-      pretrained_model_name_or_path:  mosaicml/mpt-7b-instruct
+      pretrained_model_name_or_path:  mosaicml/mpt-30b
       init_device: mixed
       pretrained: true
       use_auth_token: false
@@ -56,21 +52,18 @@
     limit_all_gathers: True
 
 
-<<<<<<< HEAD
-  icl_tasks:
-  -
-    label: jeopardy
-    dataset_uri: eval/local_data/world_knowledge/jeopardy_all.jsonl # ADD YOUR OWN DATASET URI
-    num_fewshot: [10]
-    icl_task_type: language_modeling
-    continuation_delimiter: "\nAnswer: " # this separates questions from answers
-    has_categories: true
-    
+
   callbacks:
     eval_output_logging:
       subset_sample: -1
-      output_directory: s3://mosaicml-internal-checkpoints-test/test_icl_output_logger_7b
-=======
-  icl_tasks: 'eval/yamls/tasks_v0.2.yaml'
-  eval_gauntlet: 'eval/yamls/eval_gauntlet_v0.2.yaml'
->>>>>>> f56f1228
+      output_directory: s3://mosaicml-internal-checkpoints-test/test_icl_output_logger_30b_base_gsm8k
+
+  icl_tasks:
+  -
+    label: gsm8k
+    dataset_uri: eval/local_data/symbolic_problem_solving/gsm8k.jsonl
+    num_fewshot: [8]
+    icl_task_type: question_answering
+    cot_delimiter: ' #### '
+    continuation_delimiter: "\nA: Let's think step by step. "
+    question_prelimiter: "Q: "