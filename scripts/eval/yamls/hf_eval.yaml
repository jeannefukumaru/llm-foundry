--- conflicted
+++ resolved
@@ -3,11 +3,7 @@
 precision: fp32
 
 # If you are using one model, put it here:
-<<<<<<< HEAD
 model_name_or_path: togethercomputer/RedPajama-INCITE-Base-3B-v1
-=======
-model_name_or_path: EleutherAI/gpt-neo-125m
->>>>>>> 127a8148
 # otherwise, write a block for each model you want to test in the `models` section
 
 models:
@@ -47,7 +43,6 @@
 #   forward_prefetch: True
 #   limit_all_gathers: True
 
-<<<<<<< HEAD
 icl_tasks:
 -
     label: quac
@@ -83,8 +78,4 @@
   eval_output_logging:
       print_only_incorrect: false
       subset_sample: 100
-      output_directory: s3://mosaicml-internal-checkpoints-test/test_f1_score_mpt30b
-=======
-icl_tasks: 'eval/yamls/tasks_v0.2.yaml'
-eval_gauntlet: 'eval/yamls/eval_gauntlet_v0.2.yaml'
->>>>>>> 127a8148
+      output_directory: s3://mosaicml-internal-checkpoints-test/test_f1_score_mpt30b